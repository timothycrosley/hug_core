"""hug/interface.py

Defines the various interface hug provides to expose routes to functions

Copyright (C) 2016  Timothy Edmund Crosley

Permission is hereby granted, free of charge, to any person obtaining a copy of this software and associated
documentation files (the "Software"), to deal in the Software without restriction, including without limitation
the rights to use, copy, modify, merge, publish, distribute, sublicense, and/or sell copies of the Software, and
to permit persons to whom the Software is furnished to do so, subject to the following conditions:

The above copyright notice and this permission notice shall be included in all copies or
substantial portions of the Software.

THE SOFTWARE IS PROVIDED "AS IS", WITHOUT WARRANTY OF ANY KIND, EXPRESS OR IMPLIED, INCLUDING BUT NOT LIMITED
TO THE WARRANTIES OF MERCHANTABILITY, FITNESS FOR A PARTICULAR PURPOSE AND NONINFRINGEMENT. IN NO EVENT SHALL
THE AUTHORS OR COPYRIGHT HOLDERS BE LIABLE FOR ANY CLAIM, DAMAGES OR OTHER LIABILITY, WHETHER IN AN ACTION OF
CONTRACT, TORT OR OTHERWISE, ARISING FROM, OUT OF OR IN CONNECTION WITH THE SOFTWARE OR THE USE OR
OTHER DEALINGS IN THE SOFTWARE.

"""
from __future__ import absolute_import

import argparse
import os
import sys
from collections import OrderedDict
from functools import lru_cache, partial, wraps

import falcon
from falcon import HTTP_BAD_REQUEST

import hug._empty as empty
import hug.api
import hug.output_format
import hug.types as types
from hug import introspect
from hug._async import asyncio_call
from hug.exceptions import InvalidTypeData
from hug.format import parse_content_type
from hug.types import MarshmallowInputSchema, MarshmallowReturnSchema, Multiple, OneOf, SmartBoolean, Text, text


class Interfaces(object):
    """Defines the per-function singleton applied to hugged functions defining common data needed by all interfaces"""

    def __init__(self, function):
        self.api = hug.api.from_object(function)
        self.spec = getattr(function, 'original', function)
        self.arguments = introspect.arguments(function)
        self.name = introspect.name(function)
        self._function = function

        self.is_coroutine = introspect.is_coroutine(self.spec)
        if self.is_coroutine:
            self.spec = getattr(self.spec, '__wrapped__', self.spec)

        self.takes_args = introspect.takes_args(self.spec)
        self.takes_kwargs = introspect.takes_kwargs(self.spec)

        self.parameters = list(introspect.arguments(self.spec, self.takes_kwargs + self.takes_args))
        if self.takes_kwargs:
            self.kwarg = self.parameters.pop(-1)
        if self.takes_args:
            self.arg = self.parameters.pop(-1)
        self.parameters = tuple(self.parameters)
        self.defaults = dict(zip(reversed(self.parameters), reversed(self.spec.__defaults__ or ())))
        self.required = self.parameters[:-(len(self.spec.__defaults__ or ())) or None]
        self.is_method = introspect.is_method(self.spec) or introspect.is_method(function)
        if self.is_method:
            self.required = self.required[1:]
            self.parameters = self.parameters[1:]

        self.all_parameters = set(self.parameters)
        if self.spec is not function:
            self.all_parameters.update(self.arguments)

        self.transform = self.spec.__annotations__.get('return', None)
        self.directives = {}
        self.input_transformations = {}
        for name, transformer in self.spec.__annotations__.items():
            if isinstance(transformer, str):
                continue
            elif hasattr(transformer, 'directive'):
                self.directives[name] = transformer
                continue

            if hasattr(transformer, 'from_string'):
                transformer = transformer.from_string
            elif hasattr(transformer, 'load'):
                transformer = MarshmallowInputSchema(transformer)
            elif hasattr(transformer, 'deserialize'):
                transformer = transformer.deserialize

            self.input_transformations[name] = transformer

    def __call__(__hug_internal_self, *args, **kwargs):
        """"Calls the wrapped function, uses __hug_internal_self incase self is passed in as a kwarg from the wrapper"""
        if not __hug_internal_self.is_coroutine:
            return __hug_internal_self._function(*args, **kwargs)

        return asyncio_call(__hug_internal_self._function, *args, **kwargs)


class Interface(object):
    """Defines the basic hug interface object, which is responsible for wrapping a user defined function and providing
       all the info requested in the function as well as the route

       A Interface object should be created for every kind of protocal hug supports
    """
    __slots__ = ('interface', '_api', 'defaults', 'parameters', 'required', '_outputs', 'on_invalid', 'requires',
                 'validate_function', 'transform', 'examples', 'output_doc', 'wrapped', 'directives', 'all_parameters',
                 'raise_on_invalid', 'invalid_outputs', 'map_params', 'input_transformations')

    def __init__(self, route, function):
        if route.get('api', None):
            self._api = route['api']
        if 'examples' in route:
            self.examples = route['examples']
        if not hasattr(function, 'interface'):
            function.__dict__['interface'] = Interfaces(function)

        self.interface = function.interface
        self.requires = route.get('requires', ())
        if 'validate' in route:
            self.validate_function = route['validate']
        if 'output_invalid' in route:
            self.invalid_outputs = route['output_invalid']

        if not 'parameters' in route:
            self.defaults = self.interface.defaults
            self.parameters = self.interface.parameters
            self.all_parameters = self.interface.all_parameters
            self.required = self.interface.required
        else:
            self.defaults = route.get('defaults', {})
            self.parameters = tuple(route['parameters'])
            self.all_parameters = set(route['parameters'])
            self.required = tuple([parameter for parameter in self.parameters if parameter not in self.defaults])

        if 'map_params' in route:
            self.map_params = route['map_params']
            for interface_name, internal_name in self.map_params.items():
                if internal_name in self.defaults:
                    self.defaults[interface_name] = self.defaults.pop(internal_name)
                if internal_name in self.parameters:
                    self.parameters = [interface_name if param == internal_name else param for param in self.parameters]
                if internal_name in self.all_parameters:
                    self.all_parameters.remove(internal_name)
                    self.all_parameters.add(interface_name)
                if internal_name in self.required:
                    self.required = tuple([interface_name if param == internal_name else param for
                                           param in self.required])

            reverse_mapping = {internal: interface for interface, internal in self.map_params.items()}
            self.input_transformations = {reverse_mapping.get(name, name): transform for
                                          name, transform in self.interface.input_transformations.items()}
        else:
            self.input_transformations = self.interface.input_transformations

        if 'output' in route:
            self.outputs = route['output']

        self.transform = route.get('transform', None)
        if self.transform is None and not isinstance(self.interface.transform, (str, type(None))):
            self.transform = self.interface.transform

<<<<<<< HEAD
        if hasattr(self.transform, 'context') or hasattr(self.transform, 'dump'):
=======
        if hasattr(self.transform, 'dump'):
            self.transform = MarshmallowReturnSchema(self.transform)
>>>>>>> 475a977e
            self.output_doc = self.transform.__doc__
        elif self.transform or self.interface.transform:
            output_doc = (self.transform or self.interface.transform)
            self.output_doc = output_doc if type(output_doc) is str else output_doc.__doc__

        self.raise_on_invalid = route.get('raise_on_invalid', False)
        if 'on_invalid' in route:
            self.on_invalid = route['on_invalid']
        elif self.transform:
            self.on_invalid = self.transform

        defined_directives = self.api.directives()
        used_directives = set(self.parameters).intersection(defined_directives)
        self.directives = {directive_name: defined_directives[directive_name] for directive_name in used_directives}
        self.directives.update(self.interface.directives)

    @property
    def api(self):
        return getattr(self, '_api', self.interface.api)

    @property
    def outputs(self):
        return getattr(self, '_outputs', None)

    @outputs.setter
    def outputs(self, outputs):
        self._outputs = outputs  # pragma: no cover - generally re-implemented by sub classes

    def validate(self, input_parameters, context):
        """Runs all set type transformers / validators against the provided input parameters and returns any errors"""
        errors = {}

        for key, type_handler in self.input_transformations.items():
            if self.raise_on_invalid:
                if key in input_parameters:
                    input_parameters[key] = self.initialize_handler(
                        type_handler,
                        input_parameters[key],
                        context=context
                    )
            else:
                try:
                    if key in input_parameters:
                        input_parameters[key] = self.initialize_handler(
                            type_handler,
                            input_parameters[key],
                            context=context
                        )
                except InvalidTypeData as error:
                    errors[key] = error.reasons or str(error.message)
                except Exception as error:
                    if hasattr(error, 'args') and error.args:
                        errors[key] = error.args[0]
                    else:
                        errors[key] = str(error)
        for require in self.required:
            if not require in input_parameters:
                errors[require] = "Required parameter '{}' not supplied".format(require)
        if not errors and getattr(self, 'validate_function', False):
            errors = self.validate_function(input_parameters)
        return errors

    def check_requirements(self, request=None, response=None, context=None):
        """Checks to see if all requirements set pass

           if all requirements pass nothing will be returned
           otherwise, the error reported will be returned
        """
        for requirement in self.requires:
            conclusion = requirement(response=response, request=request, context=context, module=self.api.module)
            if conclusion and conclusion is not True:
                return conclusion

    def documentation(self, add_to=None):
        """Produces general documentation for the interface"""
        doc = OrderedDict if add_to is None else add_to

        usage = self.interface.spec.__doc__
        if usage:
            doc['usage'] = usage
        if getattr(self, 'requires', None):
            doc['requires'] = [getattr(requirement, '__doc__', requirement.__name__) for requirement in self.requires]
        doc['outputs'] = OrderedDict()
        doc['outputs']['format'] = self.outputs.__doc__
        doc['outputs']['content_type'] = self.outputs.content_type
        parameters = [param for param in self.parameters if not param in ('request', 'response', 'self')
                                                        and not param in ('api_version', 'body')
                                                        and not param.startswith('hug_')
                                                        and not hasattr(param, 'directive')]
        if parameters:
            inputs = doc.setdefault('inputs', OrderedDict())
            types = self.interface.spec.__annotations__
            for argument in parameters:
                kind = types.get(argument, text)
                if getattr(kind, 'directive', None) is True:
                    continue

                input_definition = inputs.setdefault(argument, OrderedDict())
                input_definition['type'] = kind if isinstance(kind, str) else kind.__doc__
                default = self.defaults.get(argument, None)
                if default is not None:
                    input_definition['default'] = default

        return doc

    def _rewrite_params(self, params):
        for interface_name, internal_name in self.map_params.items():
            if interface_name in params:
                params[internal_name] = params.pop(interface_name)

    @staticmethod
    def cleanup_parameters(parameters, exception=None):
        for parameter, directive in parameters.items():
            if hasattr(directive, 'cleanup'):
                directive.cleanup(exception=exception)

    @staticmethod
    def initialize_handler(handler, value, context):
        try:  # It's easier to ask for forgiveness than for permission
            return handler(value, context=context)
        except TypeError:
            return handler(value)


class Local(Interface):
    """Defines the Interface responsible for exposing functions locally"""
    __slots__ = ('skip_directives', 'skip_validation', 'version')

    def __init__(self, route, function):
        super().__init__(route, function)
        self.version = route.get('version', None)
        if 'skip_directives' in route:
            self.skip_directives = True
        if 'skip_validation' in route:
            self.skip_validation = True

        self.interface.local = self

    def __get__(self, instance, kind):
        """Support instance methods"""
        return partial(self.__call__, instance) if instance else self.__call__

    @property
    def __name__(self):
        return self.interface.spec.__name__

    @property
    def __module__(self):
        return self.interface.spec.__module__

    def __call__(self, *args, **kwargs):
        context = self.api.context_factory(api=self.api, api_version=self.version, interface=self)
        """Defines how calling the function locally should be handled"""

        for requirement in self.requires:
            lacks_requirement = self.check_requirements(context=context)
            if lacks_requirement:
                self.api.delete_context(context, lacks_requirement=lacks_requirement)
                return self.outputs(lacks_requirement) if self.outputs else lacks_requirement

        for index, argument in enumerate(args):
            kwargs[self.parameters[index]] = argument

        if not getattr(self, 'skip_directives', False):
            for parameter, directive in self.directives.items():
                if parameter in kwargs:
                    continue
                arguments = (self.defaults[parameter], ) if parameter in self.defaults else ()
                kwargs[parameter] = directive(*arguments, api=self.api, api_version=self.version,
                                              interface=self, context=context)

        if not getattr(self, 'skip_validation', False):
            errors = self.validate(kwargs, context)
            if errors:
                errors = {'errors': errors}
                if getattr(self, 'on_invalid', False):
                    errors = self.on_invalid(errors)
                outputs = getattr(self, 'invalid_outputs', self.outputs)
                self.api.delete_context(context, errors=errors)
                return outputs(errors) if outputs else errors

        if getattr(self, 'map_params', None):
            self._rewrite_params(kwargs)
        try:
            result = self.interface(**kwargs)
            if self.transform:
                if hasattr(self.transform, 'context'):
                    self.transform.context = context
                if hasattr(self.transform, 'dump'):
                    result = self.transform.dump(result)
                else:
                    result = self.transform(result)
        except Exception as exception:
            self.cleanup_parameters(kwargs, exception=exception)
            self.api.delete_context(context, exception=exception)
            raise exception
        self.cleanup_parameters(kwargs)
        self.api.delete_context(context)
        return self.outputs(result) if self.outputs else result


class CLI(Interface):
    """Defines the Interface responsible for exposing functions to the CLI"""

    def __init__(self, route, function):
        super().__init__(route, function)
        self.interface.cli = self
        self.reaffirm_types = {}
        use_parameters = list(self.interface.parameters)
        self.additional_options = getattr(self.interface, 'arg', getattr(self.interface, 'kwarg', False))
        if self.additional_options:
            use_parameters.append(self.additional_options)

        used_options = {'h', 'help'}
        nargs_set = self.interface.takes_args or self.interface.takes_kwargs

        class CustomArgumentParser(argparse.ArgumentParser):
            exit_callback = None

            def exit(self, status=0, message=None):
                if self.exit_callback:
                    self.exit_callback(message)
                super().exit(status, message)

        self.parser = CustomArgumentParser(description=route.get('doc', self.interface.spec.__doc__))
        if 'version' in route:
            self.parser.add_argument('-v', '--version', action='version',
                                version="{0} {1}".format(route.get('name', self.interface.spec.__name__),
                                                         route['version']))
            used_options.update(('v', 'version'))

        self.context_tranforms = []
        for option in use_parameters:

            if option in self.directives:
                continue

            if option in self.interface.required or option == self.additional_options:
                args = (option, )
            else:
                short_option = option[0]
                while short_option in used_options and len(short_option) < len(option):
                    short_option = option[:len(short_option) + 1]

                used_options.add(short_option)
                used_options.add(option)
                if short_option != option:
                    args = ('-{0}'.format(short_option), '--{0}'.format(option))
                else:
                    args = ('--{0}'.format(option), )

            kwargs = {}
            if option in self.defaults:
                kwargs['default'] = self.defaults[option]
            if option in self.interface.input_transformations:
                transform = self.interface.input_transformations[option]
                kwargs['type'] = transform
                kwargs['help'] = transform.__doc__
                if transform in (list, tuple) or isinstance(transform, types.Multiple):
                    kwargs['action'] = 'append'
                    kwargs['type'] = Text()
                    self.reaffirm_types[option] = transform
                elif transform == bool or isinstance(transform, type(types.boolean)):
                    kwargs['action'] = 'store_true'
                    self.reaffirm_types[option] = transform
                elif isinstance(transform, types.OneOf):
                    kwargs['choices'] = transform.values
            elif (option in self.interface.spec.__annotations__ and
                  type(self.interface.spec.__annotations__[option]) == str):
                kwargs['help'] = option
            if ((kwargs.get('type', None) == bool or kwargs.get('action', None) == 'store_true') and
                 not kwargs['default']):
                kwargs['action'] = 'store_true'
                kwargs.pop('type', None)
            elif kwargs.get('action', None) == 'store_true':
                kwargs.pop('action', None) == 'store_true'

            if option == self.additional_options:
                kwargs['nargs'] = '*'
            elif not nargs_set and kwargs.get('action', None) == 'append' and not option in self.interface.defaults:
                kwargs['nargs'] = '*'
                kwargs.pop('action', '')
                nargs_set = True

            self.parser.add_argument(*args, **kwargs)

        self.api.cli.commands[route.get('name', self.interface.spec.__name__)] = self

    @property
    def outputs(self):
        return getattr(self, '_outputs', hug.output_format.text)

    @outputs.setter
    def outputs(self, outputs):
        self._outputs = outputs

    def output(self, data, context):
        """Outputs the provided data using the transformations and output format specified for this CLI endpoint"""
        if self.transform:
            if hasattr(self.transform, 'context'):
                self.transform.context = context
            if hasattr(self.transform, 'dump'):
                data = self.transform.dump(data)
            else:
                data = self.transform(data)
        if hasattr(data, 'read'):
            data = data.read().decode('utf8')
        if data is not None:
            data = self.outputs(data)
            if data:
                sys.stdout.buffer.write(data)
                if not data.endswith(b'\n'):
                    sys.stdout.buffer.write(b'\n')
        return data

    def __call__(self):
        """Calls the wrapped function through the lens of a CLI ran command"""
        context = self.api.context_factory(api=self.api, argparse=self.parser, interface=self)

        def exit_callback(message):
            self.api.delete_context(context, errors=message)
        self.parser.exit_callback = exit_callback

        self.api._ensure_started()
        for requirement in self.requires:
            conclusion = requirement(request=sys.argv, module=self.api.module, context=context)
            if conclusion and conclusion is not True:
                self.api.delete_context(context, lacks_requirement=conclusion)
                return self.output(conclusion, context)

        if self.interface.is_method:
            self.parser.prog = "%s %s" % (self.api.module.__name__, self.interface.name)

        known, unknown = self.parser.parse_known_args()
        pass_to_function = vars(known)
        for option, directive in self.directives.items():
            arguments = (self.defaults[option], ) if option in self.defaults else ()
            pass_to_function[option] = directive(*arguments, api=self.api, argparse=self.parser, context=context,
                                                 interface=self)

        for field, type_handler in self.reaffirm_types.items():
            if field in pass_to_function:
                pass_to_function[field] = self.initialize_handler(
                    type_handler,
                    pass_to_function[field],
                    context=context
                )

        if getattr(self, 'validate_function', False):
            errors = self.validate_function(pass_to_function)
            if errors:
                self.api.delete_context(context, errors=errors)
                return self.output(errors, context)

        args = None
        if self.additional_options:
            args = []
            for parameter in self.interface.parameters:
                if parameter in pass_to_function:
                    args.append(pass_to_function.pop(parameter))
            args.extend(pass_to_function.pop(self.additional_options, ()))
            if self.interface.takes_kwargs:
                add_options_to = None
                for index, option in enumerate(unknown):
                    if option.startswith('--'):
                        if add_options_to:
                            value = pass_to_function[add_options_to]
                            if len(value) == 1:
                                pass_to_function[add_options_to] = value[0]
                            elif value == []:
                                pass_to_function[add_options_to] = True
                        add_options_to = option[2:]
                        pass_to_function.setdefault(add_options_to, [])
                    elif add_options_to:
                        pass_to_function[add_options_to].append(option)

        if getattr(self, 'map_params', None):
            self._rewrite_params(pass_to_function)

        try:
            if args:
                result = self.output(self.interface(*args, **pass_to_function), context)
            else:
                result = self.output(self.interface(**pass_to_function), context)
        except Exception as exception:
            self.cleanup_parameters(pass_to_function, exception=exception)
            self.api.delete_context(context, exception=exception)
            raise exception
        self.cleanup_parameters(pass_to_function)
        self.api.delete_context(context)
        return result


class HTTP(Interface):
    """Defines the interface responsible for wrapping functions and exposing them via HTTP based on the route"""
    __slots__ = ('_params_for_outputs_state', '_params_for_invalid_outputs_state', '_params_for_transform_state',
                 '_params_for_on_invalid', 'set_status', 'response_headers', 'transform', 'input_transformations',
                 'examples', 'wrapped', 'catch_exceptions', 'parse_body', 'private', 'on_invalid', 'inputs')
    AUTO_INCLUDE = {'request', 'response'}

    def __init__(self, route, function, catch_exceptions=True):
        super().__init__(route, function)
        self.catch_exceptions = catch_exceptions
        self.parse_body = 'parse_body' in route
        self.set_status = route.get('status', False)
        self.response_headers = tuple(route.get('response_headers', {}).items())
        self.private = 'private' in route
        self.inputs = route.get('inputs', {})

        if 'on_invalid' in route:
            self._params_for_on_invalid = introspect.takes_arguments(self.on_invalid, *self.AUTO_INCLUDE)
        elif self.transform:
            self._params_for_on_invalid = self._params_for_transform

        self.api.http.versions.update(route.get('versions', (None, )))

        self.interface.http = self

    @property
    def _params_for_outputs(self):
        if not hasattr(self, '_params_for_outputs_state'):
            self._params_for_outputs_state = introspect.takes_arguments(self.outputs, *self.AUTO_INCLUDE)
        return self._params_for_outputs_state

    @property
    def _params_for_invalid_outputs(self):
        if not hasattr(self, '_params_for_invalid_outputs_state'):
            self._params_for_invalid_outputs_state = introspect.takes_arguments(self.invalid_outputs,
                                                                                *self.AUTO_INCLUDE)
        return self._params_for_invalid_outputs_state

    @property
    def _params_for_transform(self):
        if not hasattr(self, '_params_for_transform_state'):
            self._params_for_transform_state = introspect.takes_arguments(self.transform, *self.AUTO_INCLUDE)
        return self._params_for_transform_state

    def gather_parameters(self, request, response, context, api_version=None, **input_parameters):
        """Gathers and returns all parameters that will be used for this endpoint"""
        input_parameters.update(request.params)

        if self.parse_body and request.content_length:
            body = request.stream
            content_type, content_params = parse_content_type(request.content_type)
            body_formatter = body and self.inputs.get(content_type, self.api.http.input_format(content_type))
            if body_formatter:
                body = body_formatter(body, **content_params)
            if 'body' in self.all_parameters:
                input_parameters['body'] = body
            if isinstance(body, dict):
                input_parameters.update(body)
        elif 'body' in self.all_parameters:
            input_parameters['body'] = None

        if 'request' in self.all_parameters:
            input_parameters['request'] = request
        if 'response' in self.all_parameters:
            input_parameters['response'] = response
        if 'api_version' in self.all_parameters:
            input_parameters['api_version'] = api_version
        for parameter, directive in self.directives.items():
            arguments = (self.defaults[parameter], ) if parameter in self.defaults else ()
            input_parameters[parameter] = directive(*arguments, response=response, request=request,
                                                    api=self.api, api_version=api_version, context=context,
                                                    interface=self)
        return input_parameters

    @property
    def outputs(self):
        return getattr(self, '_outputs', self.api.http.output_format)

    @outputs.setter
    def outputs(self, outputs):
        self._outputs = outputs

    def transform_data(self, data, request=None, response=None, context=None):
        transform = self.transform
        if hasattr(transform, 'context'):
            self.transform.context = context
        if hasattr(transform, 'dump'):
            transform = transform.dump
        """Runs the transforms specified on this endpoint with the provided data, returning the data modified"""
        if transform and not (isinstance(transform, type) and isinstance(data, transform)):
            if self._params_for_transform:
                return transform(data, **self._arguments(self._params_for_transform, request, response))
            else:
                return transform(data)
        return data

    def content_type(self, request=None, response=None):
        """Returns the content type that should be used by default for this endpoint"""
        if callable(self.outputs.content_type):
            return self.outputs.content_type(request=request, response=response)
        else:
            return self.outputs.content_type

    def invalid_content_type(self, request=None, response=None):
        """Returns the content type that should be used by default on validation errors"""
        if callable(self.invalid_outputs.content_type):
            return self.invalid_outputs.content_type(request=request, response=response)
        else:
            return self.invalid_outputs.content_type

    def _arguments(self, requested_params, request=None, response=None):
        if requested_params:
            arguments = {}
            if 'response' in requested_params:
                arguments['response'] = response
            if 'request' in requested_params:
                arguments['request'] = request
            return arguments

        return empty.dict

    def set_response_defaults(self, response, request=None):
        """Sets up the response defaults that are defined in the URL route"""
        for header_name, header_value in self.response_headers:
            response.set_header(header_name, header_value)
        if self.set_status:
            response.status = self.set_status
        response.content_type = self.content_type(request, response)

    def render_errors(self, errors, request, response):
        data = {'errors': errors}
        if getattr(self, 'on_invalid', False):
            data = self.on_invalid(data, **self._arguments(self._params_for_on_invalid, request, response))

        response.status = HTTP_BAD_REQUEST
        if getattr(self, 'invalid_outputs', False):
            response.content_type = self.invalid_content_type(request, response)
            response.data = self.invalid_outputs(data, **self._arguments(self._params_for_invalid_outputs,
                                                                            request, response))
        else:
            response.data = self.outputs(data, **self._arguments(self._params_for_outputs, request, response))

    def call_function(self, parameters):
        if not self.interface.takes_kwargs:
            parameters = {key: value for key, value in parameters.items() if key in self.all_parameters}
        if getattr(self, 'map_params', None):
            self._rewrite_params(parameters)

        return self.interface(**parameters)

    def render_content(self, content, context, request, response, **kwargs):
        if hasattr(content, 'interface') and (content.interface is True or hasattr(content.interface, 'http')):
            if content.interface is True:
                content(request, response, api_version=None, **kwargs)
            else:
                content.interface.http(request, response, api_version=None, **kwargs)
            return

        content = self.transform_data(content, request, response, context)
        content = self.outputs(content, **self._arguments(self._params_for_outputs, request, response))
        if hasattr(content, 'read'):
            size = None
            if hasattr(content, 'name') and os.path.isfile(content.name):
                size = os.path.getsize(content.name)
            if request.range and size:
                start, end = request.range
                if end < 0:
                    end = size + end
                end = min(end, size)
                length = end - start + 1
                content.seek(start)
                response.data = content.read(length)
                response.status = falcon.HTTP_206
                response.content_range = (start, end, size)
                content.close()
            else:
                response.stream = content
                if size:
                    response.stream_len = size
        else:
            response.data = content

    def __call__(self, request, response, api_version=None, **kwargs):
        context = self.api.context_factory(response=response, request=request, api=self.api, api_version=api_version,
                                           interface=self)
        """Call the wrapped function over HTTP pulling information as needed"""
        if isinstance(api_version, str) and api_version.isdigit():
            api_version = int(api_version)
        else:
            api_version = None
        if not self.catch_exceptions:
            exception_types = ()
        else:
            exception_types = self.api.http.exception_handlers(api_version)
            exception_types = tuple(exception_types.keys()) if exception_types else ()
        input_parameters = {}
        try:
            self.set_response_defaults(response, request)
            lacks_requirement = self.check_requirements(request, response, context)
            if lacks_requirement:
                response.data = self.outputs(lacks_requirement,
                                             **self._arguments(self._params_for_outputs, request, response))
                self.api.delete_context(context, lacks_requirement=lacks_requirement)
                return

            input_parameters = self.gather_parameters(request, response, context, api_version, **kwargs)
            errors = self.validate(input_parameters, context)
            if errors:
                self.api.delete_context(context, errors=errors)
                return self.render_errors(errors, request, response)

            self.render_content(self.call_function(input_parameters), context, request, response, **kwargs)
        except falcon.HTTPNotFound as exception:
            self.cleanup_parameters(input_parameters, exception=exception)
            self.api.delete_context(context, exception=exception)
            return self.api.http.not_found(request, response, **kwargs)
        except exception_types as exception:
            self.cleanup_parameters(input_parameters, exception=exception)
            self.api.delete_context(context, exception=exception)
            handler = None
            exception_type = type(exception)
            if exception_type in exception_types:
                handler = self.api.http.exception_handlers(api_version)[exception_type][0]
            else:
                for match_exception_type, exception_handlers in \
                  tuple(self.api.http.exception_handlers(api_version).items())[::-1]:
                    if isinstance(exception, match_exception_type):
                        for potential_handler in exception_handlers:
                             if not isinstance(exception, potential_handler.exclude):
                                handler = potential_handler

            if not handler:
                raise exception

            handler(request=request, response=response, exception=exception, **kwargs)
        except Exception as exception:
            self.cleanup_parameters(input_parameters, exception=exception)
            self.api.delete_context(context, exception=exception)
            raise exception
        self.cleanup_parameters(input_parameters)
        self.api.delete_context(context)

    def documentation(self, add_to=None, version=None, prefix="", base_url="", url=""):
        """Returns the documentation specific to an HTTP interface"""
        doc = OrderedDict() if add_to is None else add_to

        usage = self.interface.spec.__doc__
        if usage:
            doc['usage'] = usage

        for example in self.examples:
            example_text = "{0}{1}{2}{3}".format(prefix, base_url, '/v{0}'.format(version) if version else '', url)
            if isinstance(example, str):
                example_text += "?{0}".format(example)
            doc_examples = doc.setdefault('examples', [])
            if not example_text in doc_examples:
                doc_examples.append(example_text)

        doc = super().documentation(doc)

        if getattr(self, 'output_doc', ''):
            doc['outputs']['type'] = self.output_doc

        return doc

    @lru_cache()
    def urls(self, version=None):
        """Returns all URLS that are mapped to this interface"""
        urls = []
        for base_url, routes in self.api.http.routes.items():
            for url, methods in routes.items():
                for method, versions in methods.items():
                    for interface_version, interface in versions.items():
                        if interface_version == version and interface == self:
                            if not url in urls:
                                urls.append(('/v{0}'.format(version) if version else '') + url)
        return urls

    def url(self, version=None, **kwargs):
        """Returns the first matching URL found for the specified arguments"""
        for url in self.urls(version):
            if [key for key in kwargs.keys() if not '{' + key + '}' in url]:
                continue

            return url.format(**kwargs)

        raise KeyError('URL that takes all provided parameters not found')


class ExceptionRaised(HTTP):
    """Defines the interface responsible for taking and transforming exceptions that occur during processing"""
    __slots__ = ('handle', 'exclude')

    def __init__(self, route, *args, **kwargs):
        self.handle = route['exceptions']
        self.exclude = route['exclude']
        super().__init__(route, *args, **kwargs)<|MERGE_RESOLUTION|>--- conflicted
+++ resolved
@@ -165,12 +165,8 @@
         if self.transform is None and not isinstance(self.interface.transform, (str, type(None))):
             self.transform = self.interface.transform
 
-<<<<<<< HEAD
-        if hasattr(self.transform, 'context') or hasattr(self.transform, 'dump'):
-=======
         if hasattr(self.transform, 'dump'):
             self.transform = MarshmallowReturnSchema(self.transform)
->>>>>>> 475a977e
             self.output_doc = self.transform.__doc__
         elif self.transform or self.interface.transform:
             output_doc = (self.transform or self.interface.transform)
