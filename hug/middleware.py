"""hug/middleware.py

A collection of useful middlewares to automate common hug functionality

Permission is hereby granted, free of charge, to any person obtaining a copy of this software and associated
documentation files (the "Software"), to deal in the Software without restriction, including without limitation
the rights to use, copy, modify, merge, publish, distribute, sublicense, and/or sell copies of the Software, and
to permit persons to whom the Software is furnished to do so, subject to the following conditions:

The above copyright notice and this permission notice shall be included in all copies or
substantial portions of the Software.

THE SOFTWARE IS PROVIDED "AS IS", WITHOUT WARRANTY OF ANY KIND, EXPRESS OR IMPLIED, INCLUDING BUT NOT LIMITED
TO THE WARRANTIES OF MERCHANTABILITY, FITNESS FOR A PARTICULAR PURPOSE AND NONINFRINGEMENT. IN NO EVENT SHALL
THE AUTHORS OR COPYRIGHT HOLDERS BE LIABLE FOR ANY CLAIM, DAMAGES OR OTHER LIABILITY, WHETHER IN AN ACTION OF
CONTRACT, TORT OR OTHERWISE, ARISING FROM, OUT OF OR IN CONNECTION WITH THE SOFTWARE OR THE USE OR
OTHER DEALINGS IN THE SOFTWARE.

"""
from __future__ import absolute_import

import logging
import re
import uuid
from datetime import datetime


class SessionMiddleware(object):
    """Simple session middleware.

    Injects a session dictionary into the context of a request, sets a session cookie,
    and stores/restores data via a coupled store object.

    A session store object must implement the following methods:
    * get(session_id) - return session data
    * exists(session_id) - return boolean if session ID exists or not
    * set(session_id, session_data) - save session data for given session ID

    The name of the context key can be set via the 'context_name' argument.
    The cookie arguments are the same as for falcons set_cookie() function, just prefixed with 'cookie_'.
    """
    __slots__ = ('store', 'context_name', 'cookie_name', 'cookie_expires', 'cookie_max_age', 'cookie_domain',
                 'cookie_path', 'cookie_secure', 'cookie_http_only')

    def __init__(self, store, context_name='session', cookie_name='sid', cookie_expires=None, cookie_max_age=None,
                 cookie_domain=None, cookie_path=None, cookie_secure=True, cookie_http_only=True):
        self.store = store
        self.context_name = context_name
        self.cookie_name = cookie_name
        self.cookie_expires = cookie_expires
        self.cookie_max_age = cookie_max_age
        self.cookie_domain = cookie_domain
        self.cookie_path = cookie_path
        self.cookie_secure = cookie_secure
        self.cookie_http_only = cookie_http_only

    def generate_sid(self):
        """Generate a UUID4 string."""
        return str(uuid.uuid4())

    def process_request(self, request, response):
        """Get session ID from cookie, load corresponding session data from coupled store and inject session data into
            the request context.
        """
        sid = request.cookies.get(self.cookie_name, None)
        data = {}
        if sid is not None:
            if self.store.exists(sid):
                data = self.store.get(sid)
        request.context.update({self.context_name: data})

    def process_response(self, request, response, resource):
        """Save request context in coupled store object. Set cookie containing a session ID."""
        sid = request.cookies.get(self.cookie_name, None)
        if sid is None or not self.store.exists(sid):
            sid = self.generate_sid()

        self.store.set(sid, request.context.get(self.context_name, {}))
        response.set_cookie(self.cookie_name, sid, expires=self.cookie_expires, max_age=self.cookie_max_age,
                            domain=self.cookie_domain, path=self.cookie_path, secure=self.cookie_secure,
                            http_only=self.cookie_http_only)


class LogMiddleware(object):
    """A middleware that logs all incoming requests and outgoing responses that make their way through the API"""
    __slots__ = ('logger', )

    def __init__(self, logger=None):
        self.logger = logger if logger is not None else logging.getLogger('hug')

    def _generate_combined_log(self, request, response):
        """Given a request/response pair, generate a logging format similar to the NGINX combined style."""
        current_time = datetime.utcnow()
        data_len = '-' if response.data is None else len(response.data)
        return '{0} - - [{1}] {2} {3} {4} {5} {6}'.format(request.remote_addr, current_time, request.method,
                                                        request.relative_uri, response.status,
                                                        data_len, request.user_agent)

    def process_request(self, request, response):
        """Logs the basic endpoint requested"""
        self.logger.info('Requested: {0} {1} {2}'.format(request.method, request.relative_uri, request.content_type))

    def process_response(self, request, response, resource):
        """Logs the basic data returned by the API"""
        self.logger.info(self._generate_combined_log(request, response))


class CORSMiddleware(object):
    """A middleware for allowing cross-origin request sharing (CORS)

    Adds appropriate Access-Control-* headers to the HTTP responses returned from the hug API,
    especially for HTTP OPTIONS responses used in CORS preflighting.
    """
    __slots__ = ('api', 'allow_origins', 'allow_credentials', 'max_age')

    def __init__(self, api, allow_origins: list=['*'], allow_credentials: bool=True, max_age: int=None):
        self.api = api
        self.allow_origins = allow_origins
        self.allow_credentials = allow_credentials
        self.max_age = max_age

    def match_route(self, reqpath):
        """Match a request with parameter to it's corresponding route"""
        route_dicts = [routes for _, routes in self.api.http.routes.items()][0]
        routes = [route for route, _ in route_dicts.items()]
        if reqpath not in routes:
            for route in routes:  # replace params in route with regex
                reqpath = re.sub('^(/v\d*/?)', '/', reqpath)
<<<<<<< HEAD
                base_url = getattr(self.api.http, 'base_url', '')
                reqpath = reqpath.replace(base_url, '', 1) if base_url else reqpath
                if re.match(re.sub(r'/{[^{}]+}', '/\w+', route) + '$', reqpath):
=======
                base_url = getattr(self.api, 'base_url', '')
                reqpath = reqpath.lstrip('/{}'.format(base_url)) if base_url else reqpath
                if re.match(re.sub(r'/{[^{}]+}', '/[\w-]+', route) + '$', reqpath):
>>>>>>> e836cd16
                    return route

        return reqpath

    def process_response(self, request, response, resource):
        """Add CORS headers to the response"""
        response.set_header('Access-Control-Allow-Origin', ', '.join(self.allow_origins))
        response.set_header('Access-Control-Allow-Credentials', str(self.allow_credentials).lower())

        if request.method == 'OPTIONS': # check if we are handling a preflight request
            allowed_methods = set(
                method
                for _, routes in self.api.http.routes.items()
                for method, _ in routes[self.match_route(request.path)].items()
            )
            allowed_methods.add('OPTIONS')

            # return allowed methods
            response.set_header('Access-Control-Allow-Methods', ', '.join(allowed_methods))
            response.set_header('Allow', ', '.join(allowed_methods))

            # get all requested headers and echo them back
            requested_headers = request.get_header('Access-Control-Request-Headers')
            response.set_header('Access-Control-Allow-Headers', requested_headers or '')

            # return valid caching time
            if self.max_age:
                response.set_header('Access-Control-Max-Age', self.max_age)<|MERGE_RESOLUTION|>--- conflicted
+++ resolved
@@ -126,15 +126,9 @@
         if reqpath not in routes:
             for route in routes:  # replace params in route with regex
                 reqpath = re.sub('^(/v\d*/?)', '/', reqpath)
-<<<<<<< HEAD
                 base_url = getattr(self.api.http, 'base_url', '')
                 reqpath = reqpath.replace(base_url, '', 1) if base_url else reqpath
-                if re.match(re.sub(r'/{[^{}]+}', '/\w+', route) + '$', reqpath):
-=======
-                base_url = getattr(self.api, 'base_url', '')
-                reqpath = reqpath.lstrip('/{}'.format(base_url)) if base_url else reqpath
                 if re.match(re.sub(r'/{[^{}]+}', '/[\w-]+', route) + '$', reqpath):
->>>>>>> e836cd16
                     return route
 
         return reqpath
