"""tests/test_directives.py.

Tests to ensure that directives interact in the anticipated manner

Copyright (C) 2015 Timothy Edmund Crosley

Permission is hereby granted, free of charge, to any person obtaining a copy of this software and associated
documentation files (the "Software"), to deal in the Software without restriction, including without limitation
the rights to use, copy, modify, merge, publish, distribute, sublicense, and/or sell copies of the Software, and
to permit persons to whom the Software is furnished to do so, subject to the following conditions:

The above copyright notice and this permission notice shall be included in all copies or
substantial portions of the Software.

THE SOFTWARE IS PROVIDED "AS IS", WITHOUT WARRANTY OF ANY KIND, EXPRESS OR IMPLIED, INCLUDING BUT NOT LIMITED
TO THE WARRANTIES OF MERCHANTABILITY, FITNESS FOR A PARTICULAR PURPOSE AND NONINFRINGEMENT. IN NO EVENT SHALL
THE AUTHORS OR COPYRIGHT HOLDERS BE LIABLE FOR ANY CLAIM, DAMAGES OR OTHER LIABILITY, WHETHER IN AN ACTION OF
CONTRACT, TORT OR OTHERWISE, ARISING FROM, OUT OF OR IN CONNECTION WITH THE SOFTWARE OR THE USE OR
OTHER DEALINGS IN THE SOFTWARE.

"""
from base64 import b64encode
<<<<<<< HEAD

import pytest
=======
>>>>>>> a12aa4fa

import hug
import pytest

api = hug.API(__name__)


def test_timer():
    """Tests that the timer directive outputs the correct format, and automatically attaches itself to an API"""
    timer = hug.directives.Timer()
    assert isinstance(timer.start, float)
    assert isinstance(float(timer), float)
    assert isinstance(int(timer), int)

    timer = hug.directives.Timer(3)
    assert isinstance(timer.start, float)
    assert isinstance(float(timer), float)
    assert isinstance(int(timer), int)
    assert float(timer) < timer.start

    @hug.get()
    def timer_tester(hug_timer):
        return hug_timer

    assert isinstance(hug.test.get(api, 'timer_tester').data, float)
    assert isinstance(timer_tester(), hug.directives.Timer)


def test_module():
    """Test to ensure the module directive automatically includes the current API's module"""
    @hug.get()
    def module_tester(hug_module):
        return hug_module.__name__

    assert hug.test.get(api, 'module_tester').data == api.module.__name__


def test_api():
    """Ensure the api correctly gets passed onto a hug API function based on a directive"""
    @hug.get()
    def api_tester(hug_api):
        return hug_api == api

    assert hug.test.get(api, 'api_tester').data is True


def test_api_version():
    """Ensure that it's possible to get the current version of an API based on a directive"""
    @hug.get(versions=1)
    def version_tester(hug_api_version):
        return hug_api_version

    assert hug.test.get(api, 'v1/version_tester').data == 1


def test_current_api():
    """Ensure that it's possible to retrieve methods from the same version of the API"""
    @hug.get(versions=1)
    def first_method():
        return "Success"

    @hug.get(versions=1)
    def version_call_tester(hug_current_api):
        return hug_current_api.first_method()

    assert hug.test.get(api, 'v1/version_call_tester').data == 'Success'

    @hug.get()
    def second_method():
        return "Unversioned"

    @hug.get(versions=2)
    def version_call_tester(hug_current_api):
        return hug_current_api.second_method()

    assert hug.test.get(api, 'v2/version_call_tester').data == 'Unversioned'

    @hug.get(versions=3)
    def version_call_tester(hug_current_api):
        return hug_current_api.first_method()

    with pytest.raises(AttributeError):
        hug.test.get(api, 'v3/version_call_tester').data

def test_user():
    """Ensure that it's possible to get the current authenticated user based on a directive"""
    user = 'test_user'
    password = 'super_secret'
    
    @hug.get(requires=hug.authentication.basic(hug.authentication.verify(user, password)))
    def authenticated_hello(hug_user):
        return hug_user

    token = b64encode('{0}:{1}'.format(user, password).encode('utf8')).decode('utf8')
    assert hug.test.get(api, 'authenticated_hello', headers={'Authorization': 'Basic {0}'.format(token)}).data == user


def test_named_directives():
    """Ensure that it's possible to attach directives to named parameters"""
    @hug.get()
    def test(time:hug.directives.Timer=3):
        return time

    assert isinstance(test(), hug.directives.Timer)


def test_named_directives_by_name():
    """Ensure that it's possible to attach directives to named parameters using only the name of the directive"""
    @hug.get()
    def test(time:__hug__.directive('timer')=3):
        return time

    assert isinstance(test(), hug.directives.Timer)


def test_per_api_directives():
    """Test to ensure it's easy to define a directive within an API"""
    @hug.directive(apply_globally=False)
    def test(default=None, **kwargs):
        return default

    @hug.get()
    def my_api_method(hug_test='heyyy'):
        return hug_test

    assert hug.test.get(api, 'my_api_method').data == 'heyyy'


def test_user():
    """Test the user directives functionality, to ensure it will provide the set user object"""
    @hug.get()
    def try_user(user:hug.directives.user):
        return user

    assert hug.test.get(api, 'try_user').data == None

    @hug.get(requires=hug.authentication.basic(hug.authentication.verify('Tim', 'Custom password')))
    def try_user(user:hug.directives.user):
        return user

    token = b'Basic ' + b64encode('{0}:{1}'.format('Tim', 'Custom password').encode('utf8'))
    assert hug.test.get(api, 'try_user', headers={'Authorization': token}).data == 'Tim'<|MERGE_RESOLUTION|>--- conflicted
+++ resolved
@@ -20,11 +20,6 @@
 
 """
 from base64 import b64encode
-<<<<<<< HEAD
-
-import pytest
-=======
->>>>>>> a12aa4fa
 
 import hug
 import pytest
