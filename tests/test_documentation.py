--- conflicted
+++ resolved
@@ -151,8 +151,7 @@
     assert '/echo' in documentation['handlers']
     assert '/test' not in documentation['handlers']
 
-
-<<<<<<< HEAD
+    
 def test_marshmallow_return_type_documentation():
 
     class Returns(marshmallow.Schema):
@@ -160,22 +159,8 @@
 
     @hug.post()
     def marshtest() -> Returns():
-=======
-def test_marshallow_documentation():
-
-    class Param1(marshmallow.Schema):
-        "Param1 docs"
-        pass
-
-    @hug.get()
-    def test(p1: Param1()):
->>>>>>> 2db2c463
         pass
 
     doc = api.http.documentation()
 
-<<<<<<< HEAD
-    assert doc['handlers']['/marshtest']['POST']['outputs']['type'] == "Return docs"
-=======
-    assert doc['handlers']['/test']['GET']['inputs']['p1']['type'] == "Param1 docs"
->>>>>>> 2db2c463
+    assert doc['handlers']['/marshtest']['POST']['outputs']['type'] == "Return docs"