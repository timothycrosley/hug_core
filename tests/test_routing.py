--- conflicted
+++ resolved
@@ -20,11 +20,8 @@
 
 """
 import hug
-<<<<<<< HEAD
-from hug.routing import Router, CLIRouter, HTTPRouter, NotFoundRouter, URLRouter, StaticRouter, SinkRouter
-=======
-from hug.routing import Router, CLIRouter, HTTPRouter, NotFoundRouter, URLRouter, ExceptionRouter
->>>>>>> fa7e7374
+
+from hug.routing import Router, CLIRouter, HTTPRouter, NotFoundRouter, URLRouter, StaticRouter, SinkRouter, ExceptionRouter
 
 
 class TestRouter(object):
